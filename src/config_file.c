/*
 * Copyright (C) the libgit2 contributors. All rights reserved.
 *
 * This file is part of libgit2, distributed under the GNU GPL v2 with
 * a Linking Exception. For full terms see the included COPYING file.
 */

#include "config_file.h"

#include "config.h"
#include "filebuf.h"
#include "sysdir.h"
#include "buffer.h"
#include "buf_text.h"
#include "git2/config.h"
#include "git2/sys/config.h"
#include "git2/types.h"
#include "strmap.h"
#include "array.h"

#include <ctype.h>
#include <sys/types.h>
#include <regex.h>

typedef struct cvar_t {
	struct cvar_t *next;
	git_config_entry *entry;
	bool included; /* whether this is part of [include] */
} cvar_t;

typedef struct git_config_file_iter {
	git_config_iterator parent;
	git_strmap_iter iter;
	cvar_t* next_var;
} git_config_file_iter;

/* Max depth for [include] directives */
#define MAX_INCLUDE_DEPTH 10

#define CVAR_LIST_HEAD(list) ((list)->head)

#define CVAR_LIST_TAIL(list) ((list)->tail)

#define CVAR_LIST_NEXT(var) ((var)->next)

#define CVAR_LIST_EMPTY(list) ((list)->head == NULL)

#define CVAR_LIST_APPEND(list, var) do {\
	if (CVAR_LIST_EMPTY(list)) {\
		CVAR_LIST_HEAD(list) = CVAR_LIST_TAIL(list) = var;\
	} else {\
		CVAR_LIST_NEXT(CVAR_LIST_TAIL(list)) = var;\
		CVAR_LIST_TAIL(list) = var;\
	}\
} while(0)

#define CVAR_LIST_REMOVE_HEAD(list) do {\
	CVAR_LIST_HEAD(list) = CVAR_LIST_NEXT(CVAR_LIST_HEAD(list));\
} while(0)

#define CVAR_LIST_REMOVE_AFTER(var) do {\
	CVAR_LIST_NEXT(var) = CVAR_LIST_NEXT(CVAR_LIST_NEXT(var));\
} while(0)

#define CVAR_LIST_FOREACH(list, iter)\
	for ((iter) = CVAR_LIST_HEAD(list);\
		 (iter) != NULL;\
		 (iter) = CVAR_LIST_NEXT(iter))

/*
 * Inspired by the FreeBSD functions
 */
#define CVAR_LIST_FOREACH_SAFE(start, iter, tmp)\
	for ((iter) = CVAR_LIST_HEAD(vars);\
		 (iter) && (((tmp) = CVAR_LIST_NEXT(iter) || 1));\
		 (iter) = (tmp))

struct config_file {
	git_oid checksum;
	char *path;
	git_array_t(struct config_file) includes;
};

struct reader {
	struct config_file *file;
	git_buf buffer;
	char *read_ptr;
	int line_number;
	int eof;
};

typedef struct {
	git_atomic refcount;
	git_strmap *values;
} refcounted_strmap;

typedef struct {
	git_config_backend parent;
	/* mutex to coordinate accessing the values */
	git_mutex values_mutex;
	refcounted_strmap *values;
} diskfile_header;

typedef struct {
	diskfile_header header;

	git_config_level_t level;
	const git_repository *repo;

	bool locked;
	git_filebuf locked_buf;
	git_buf locked_content;

	struct config_file file;
} diskfile_backend;

typedef struct {
	diskfile_header header;

	diskfile_backend *snapshot_from;
} diskfile_readonly_backend;

<<<<<<< HEAD
static int config_read(git_strmap *values, const git_repository *repo, struct config_file *file, git_config_level_t level, int depth);
static int config_write(diskfile_backend *cfg, const char *key, const regex_t *preg, const char *value);
=======
static int config_read(git_strmap *values, struct config_file *file, git_config_level_t level, int depth);
static int config_write(diskfile_backend *cfg, const char *orig_key, const char *key, const regex_t *preg, const char *value);
>>>>>>> 990d2b85
static char *escape_value(const char *ptr);

int git_config_file__snapshot(git_config_backend **out, diskfile_backend *in);
static int config_snapshot(git_config_backend **out, git_config_backend *in);

static void set_parse_error(struct reader *reader, int col, const char *error_str)
{
	giterr_set(GITERR_CONFIG, "failed to parse config file: %s (in %s:%d, column %d)",
		error_str, reader->file->path, reader->line_number, col);
}

static int config_error_readonly(void)
{
	giterr_set(GITERR_CONFIG, "this backend is read-only");
	return -1;
}

static void cvar_free(cvar_t *var)
{
	if (var == NULL)
		return;

	git__free((char*)var->entry->name);
	git__free((char *)var->entry->value);
	git__free(var->entry);
	git__free(var);
}

int git_config_file_normalize_section(char *start, char *end)
{
	char *scan;

	if (start == end)
		return GIT_EINVALIDSPEC;

	/* Validate and downcase range */
	for (scan = start; *scan; ++scan) {
		if (end && scan >= end)
			break;
		if (isalnum(*scan))
			*scan = (char)git__tolower(*scan);
		else if (*scan != '-' || scan == start)
			return GIT_EINVALIDSPEC;
	}

	if (scan == start)
		return GIT_EINVALIDSPEC;

	return 0;
}

/* Add or append the new config option */
static int append_entry(git_strmap *values, cvar_t *var)
{
	git_strmap_iter pos;
	cvar_t *existing;
	int error = 0;

	pos = git_strmap_lookup_index(values, var->entry->name);
	if (!git_strmap_valid_index(values, pos)) {
		git_strmap_insert(values, var->entry->name, var, &error);
	} else {
		existing = git_strmap_value_at(values, pos);
		while (existing->next != NULL) {
			existing = existing->next;
		}
		existing->next = var;
	}

	if (error > 0)
		error = 0;

	return error;
}

static void free_vars(git_strmap *values)
{
	cvar_t *var = NULL;

	if (values == NULL)
		return;

	git_strmap_foreach_value(values, var,
		while (var != NULL) {
			cvar_t *next = CVAR_LIST_NEXT(var);
			cvar_free(var);
			var = next;
		});

	git_strmap_free(values);
}

static void refcounted_strmap_free(refcounted_strmap *map)
{
	if (!map)
		return;

	if (git_atomic_dec(&map->refcount) != 0)
		return;

	free_vars(map->values);
	git__free(map);
}

/**
 * Take the current values map from the backend and increase its
 * refcount. This is its own function to make sure we use the mutex to
 * avoid the map pointer from changing under us.
 */
static refcounted_strmap *refcounted_strmap_take(diskfile_header *h)
{
	refcounted_strmap *map;

	if (git_mutex_lock(&h->values_mutex) < 0) {
	    giterr_set(GITERR_OS, "failed to lock config backend");
	    return NULL;
	}

	map = h->values;
	git_atomic_inc(&map->refcount);

	git_mutex_unlock(&h->values_mutex);

	return map;
}

static int refcounted_strmap_alloc(refcounted_strmap **out)
{
	refcounted_strmap *map;
	int error;

	map = git__calloc(1, sizeof(refcounted_strmap));
	GITERR_CHECK_ALLOC(map);

	git_atomic_set(&map->refcount, 1);

	if ((error = git_strmap_alloc(&map->values)) < 0)
		git__free(map);
	else
		*out = map;

	return error;
}

static void config_file_clear(struct config_file *file)
{
	struct config_file *include;
	uint32_t i;

	if (file == NULL)
		return;

	git_array_foreach(file->includes, i, include) {
		config_file_clear(include);
	}
	git_array_clear(file->includes);

	git__free(file->path);
}

static int config_open(git_config_backend *cfg, git_config_level_t level, const git_repository *repo)
{
	int res;
	diskfile_backend *b = (diskfile_backend *)cfg;

	b->level = level;
	b->repo = repo;

	if ((res = refcounted_strmap_alloc(&b->header.values)) < 0)
		return res;

	/* It's fine if the file doesn't exist */
	if (!git_path_exists(b->file.path))
		return 0;

	if (res < 0 || (res = config_read(b->header.values->values, repo, &b->file, level, 0)) < 0) {
		refcounted_strmap_free(b->header.values);
		b->header.values = NULL;
	}

	return res;
}

static int config_is_modified(int *modified, struct config_file *file)
{
	struct config_file *include;
	git_buf buf = GIT_BUF_INIT;
	git_oid hash;
	uint32_t i;
	int error;

	*modified = 0;

	if ((error = git_futils_readbuffer(&buf, file->path)) < 0)
		goto out;

	if ((error = git_hash_buf(&hash, buf.ptr, buf.size)) < 0)
		goto out;

	if (!git_oid_equal(&hash, &file->checksum)) {
		*modified = 1;
		goto out;
	}

	git_array_foreach(file->includes, i, include) {
		if ((error = config_is_modified(modified, include)) < 0 || *modified)
			goto out;
	}

out:
	git_buf_free(&buf);

	return error;
}

static int config_refresh(git_config_backend *cfg)
{
	diskfile_backend *b = (diskfile_backend *)cfg;
	refcounted_strmap *values = NULL, *tmp;
	struct config_file *include;
	int error, modified;
	uint32_t i;

	error = config_is_modified(&modified, &b->file);
	if (error < 0 && error != GIT_ENOTFOUND)
		goto out;

	if (!modified)
		return 0;

	if ((error = refcounted_strmap_alloc(&values)) < 0)
		goto out;

	/* Reparse the current configuration */
	git_array_foreach(b->file.includes, i, include) {
		config_file_clear(include);
	}
	git_array_clear(b->file.includes);

	if ((error = config_read(values->values, b->repo, &b->file, b->level, 0)) < 0)
		goto out;

	if ((error = git_mutex_lock(&b->header.values_mutex)) < 0) {
		giterr_set(GITERR_OS, "failed to lock config backend");
		goto out;
	}

	tmp = b->header.values;
	b->header.values = values;
	values = tmp;

	git_mutex_unlock(&b->header.values_mutex);

out:
	refcounted_strmap_free(values);

	return (error == GIT_ENOTFOUND) ? 0 : error;
}

static void backend_free(git_config_backend *_backend)
{
	diskfile_backend *backend = (diskfile_backend *)_backend;

	if (backend == NULL)
		return;

	config_file_clear(&backend->file);
	refcounted_strmap_free(backend->header.values);
	git_mutex_free(&backend->header.values_mutex);
	git__free(backend);
}

static void config_iterator_free(
	git_config_iterator* iter)
{
	iter->backend->free(iter->backend);
	git__free(iter);
}

static int config_iterator_next(
	git_config_entry **entry,
	git_config_iterator *iter)
{
	git_config_file_iter *it = (git_config_file_iter *) iter;
	diskfile_header *h = (diskfile_header *) it->parent.backend;
	git_strmap *values = h->values->values;
	int err = 0;
	cvar_t * var;

	if (it->next_var == NULL) {
		err = git_strmap_next((void**) &var, &(it->iter), values);
	} else {
		var = it->next_var;
	}

	if (err < 0) {
		it->next_var = NULL;
		return err;
	}

	*entry = var->entry;
	it->next_var = CVAR_LIST_NEXT(var);

	return 0;
}

static int config_iterator_new(
	git_config_iterator **iter,
	struct git_config_backend* backend)
{
	diskfile_header *h;
	git_config_file_iter *it;
	git_config_backend *snapshot;
	diskfile_backend *b = (diskfile_backend *) backend;
	int error;

	if ((error = config_snapshot(&snapshot, backend)) < 0)
		return error;

	if ((error = snapshot->open(snapshot, b->level, b->repo)) < 0)
		return error;

	it = git__calloc(1, sizeof(git_config_file_iter));
	GITERR_CHECK_ALLOC(it);

	h = (diskfile_header *)snapshot;

	/* strmap_begin() is currently a macro returning 0 */
	GIT_UNUSED(h);

	it->parent.backend = snapshot;
	it->iter = git_strmap_begin(h->values);
	it->next_var = NULL;

	it->parent.next = config_iterator_next;
	it->parent.free = config_iterator_free;
	*iter = (git_config_iterator *) it;

	return 0;
}

static int config_set(git_config_backend *cfg, const char *name, const char *value)
{
	diskfile_backend *b = (diskfile_backend *)cfg;
	refcounted_strmap *map;
	git_strmap *values;
	char *key, *esc_value = NULL;
	khiter_t pos;
	int rval, ret;

	if ((rval = git_config__normalize_name(name, &key)) < 0)
		return rval;

	if ((map = refcounted_strmap_take(&b->header)) == NULL)
		return -1;
	values = map->values;

	/*
	 * Try to find it in the existing values and update it if it
	 * only has one value.
	 */
	pos = git_strmap_lookup_index(values, key);
	if (git_strmap_valid_index(values, pos)) {
		cvar_t *existing = git_strmap_value_at(values, pos);

		if (existing->next != NULL) {
			giterr_set(GITERR_CONFIG, "multivar incompatible with simple set");
			ret = -1;
			goto out;
		}

		if (existing->included) {
			giterr_set(GITERR_CONFIG, "modifying included variable is not supported");
			ret = -1;
			goto out;
		}

		/* don't update if old and new values already match */
		if ((!existing->entry->value && !value) ||
			(existing->entry->value && value &&
			 !strcmp(existing->entry->value, value))) {
			ret = 0;
			goto out;
		}
	}

	/* No early returns due to sanity checks, let's write it out and refresh */

	if (value) {
		esc_value = escape_value(value);
		GITERR_CHECK_ALLOC(esc_value);
	}

	if ((ret = config_write(b, name, key, NULL, esc_value)) < 0)
		goto out;

	ret = config_refresh(cfg);

out:
	refcounted_strmap_free(map);
	git__free(esc_value);
	git__free(key);
	return ret;
}

/* release the map containing the entry as an equivalent to freeing it */
static void release_map(git_config_entry *entry)
{
	refcounted_strmap *map = (refcounted_strmap *) entry->payload;
	refcounted_strmap_free(map);
}

/*
 * Internal function that actually gets the value in string form
 */
static int config_get(git_config_backend *cfg, const char *key, git_config_entry **out)
{
	diskfile_header *h = (diskfile_header *)cfg;
	refcounted_strmap *map;
	git_strmap *values;
	khiter_t pos;
	cvar_t *var;
	int error = 0;

	if (!h->parent.readonly && ((error = config_refresh(cfg)) < 0))
		return error;

	if ((map = refcounted_strmap_take(h)) == NULL)
		return -1;
	values = map->values;

	pos = git_strmap_lookup_index(values, key);

	/* no error message; the config system will write one */
	if (!git_strmap_valid_index(values, pos)) {
		refcounted_strmap_free(map);
		return GIT_ENOTFOUND;
	}

	var = git_strmap_value_at(values, pos);
	while (var->next)
		var = var->next;

	*out = var->entry;
	(*out)->free = release_map;
	(*out)->payload = map;

	return error;
}

static int config_set_multivar(
	git_config_backend *cfg, const char *name, const char *regexp, const char *value)
{
	diskfile_backend *b = (diskfile_backend *)cfg;
	char *key;
	regex_t preg;
	int result;

	assert(regexp);

	if ((result = git_config__normalize_name(name, &key)) < 0)
		return result;

	result = p_regcomp(&preg, regexp, REG_EXTENDED);
	if (result != 0) {
		giterr_set_regex(&preg, result);
		result = -1;
		goto out;
	}

	/* If we do have it, set call config_write() and reload */
	if ((result = config_write(b, name, key, &preg, value)) < 0)
		goto out;

	result = config_refresh(cfg);

out:
	git__free(key);
	regfree(&preg);

	return result;
}

static int config_delete(git_config_backend *cfg, const char *name)
{
	cvar_t *var;
	diskfile_backend *b = (diskfile_backend *)cfg;
	refcounted_strmap *map;	git_strmap *values;
	char *key;
	int result;
	khiter_t pos;

	if ((result = git_config__normalize_name(name, &key)) < 0)
		return result;

	if ((map = refcounted_strmap_take(&b->header)) == NULL)
		return -1;
	values = b->header.values->values;

	pos = git_strmap_lookup_index(values, key);
	git__free(key);

	if (!git_strmap_valid_index(values, pos)) {
		refcounted_strmap_free(map);
		giterr_set(GITERR_CONFIG, "could not find key '%s' to delete", name);
		return GIT_ENOTFOUND;
	}

	var = git_strmap_value_at(values, pos);
	refcounted_strmap_free(map);

	if (var->included) {
		giterr_set(GITERR_CONFIG, "cannot delete included variable");
		return -1;
	}

	if (var->next != NULL) {
		giterr_set(GITERR_CONFIG, "cannot delete multivar with a single delete");
		return -1;
	}

	if ((result = config_write(b, name, var->entry->name, NULL, NULL)) < 0)
		return result;

	return config_refresh(cfg);
}

static int config_delete_multivar(git_config_backend *cfg, const char *name, const char *regexp)
{
	diskfile_backend *b = (diskfile_backend *)cfg;
	refcounted_strmap *map;
	git_strmap *values;
	char *key;
	regex_t preg;
	int result;
	khiter_t pos;

	if ((result = git_config__normalize_name(name, &key)) < 0)
		return result;

	if ((map = refcounted_strmap_take(&b->header)) == NULL)
		return -1;
	values = b->header.values->values;

	pos = git_strmap_lookup_index(values, key);

	if (!git_strmap_valid_index(values, pos)) {
		refcounted_strmap_free(map);
		git__free(key);
		giterr_set(GITERR_CONFIG, "could not find key '%s' to delete", name);
		return GIT_ENOTFOUND;
	}

	refcounted_strmap_free(map);

	result = p_regcomp(&preg, regexp, REG_EXTENDED);
	if (result != 0) {
		giterr_set_regex(&preg, result);
		result = -1;
		goto out;
	}

	if ((result = config_write(b, name, key, &preg, NULL)) < 0)
		goto out;

	result = config_refresh(cfg);

out:
	git__free(key);
	regfree(&preg);
	return result;
}

static int config_snapshot(git_config_backend **out, git_config_backend *in)
{
	diskfile_backend *b = (diskfile_backend *) in;

	return git_config_file__snapshot(out, b);
}

static int config_lock(git_config_backend *_cfg)
{
	diskfile_backend *cfg = (diskfile_backend *) _cfg;
	int error;

	if ((error = git_filebuf_open(&cfg->locked_buf, cfg->file.path, 0, GIT_CONFIG_FILE_MODE)) < 0)
		return error;

	error = git_futils_readbuffer(&cfg->locked_content, cfg->file.path);
	if (error < 0 && error != GIT_ENOTFOUND) {
		git_filebuf_cleanup(&cfg->locked_buf);
		return error;
	}

	cfg->locked = true;
	return 0;

}

static int config_unlock(git_config_backend *_cfg, int success)
{
	diskfile_backend *cfg = (diskfile_backend *) _cfg;
	int error = 0;

	if (success) {
		git_filebuf_write(&cfg->locked_buf, cfg->locked_content.ptr, cfg->locked_content.size);
		error = git_filebuf_commit(&cfg->locked_buf);
	}

	git_filebuf_cleanup(&cfg->locked_buf);
	git_buf_free(&cfg->locked_content);
	cfg->locked = false;

	return error;
}

int git_config_file__ondisk(git_config_backend **out, const char *path)
{
	diskfile_backend *backend;

	backend = git__calloc(1, sizeof(diskfile_backend));
	GITERR_CHECK_ALLOC(backend);

	backend->header.parent.version = GIT_CONFIG_BACKEND_VERSION;
	git_mutex_init(&backend->header.values_mutex);

	backend->file.path = git__strdup(path);
	GITERR_CHECK_ALLOC(backend->file.path);
	git_array_init(backend->file.includes);

	backend->header.parent.open = config_open;
	backend->header.parent.get = config_get;
	backend->header.parent.set = config_set;
	backend->header.parent.set_multivar = config_set_multivar;
	backend->header.parent.del = config_delete;
	backend->header.parent.del_multivar = config_delete_multivar;
	backend->header.parent.iterator = config_iterator_new;
	backend->header.parent.snapshot = config_snapshot;
	backend->header.parent.lock = config_lock;
	backend->header.parent.unlock = config_unlock;
	backend->header.parent.free = backend_free;

	*out = (git_config_backend *)backend;

	return 0;
}

static int config_set_readonly(git_config_backend *cfg, const char *name, const char *value)
{
	GIT_UNUSED(cfg);
	GIT_UNUSED(name);
	GIT_UNUSED(value);

	return config_error_readonly();
}

static int config_set_multivar_readonly(
	git_config_backend *cfg, const char *name, const char *regexp, const char *value)
{
	GIT_UNUSED(cfg);
	GIT_UNUSED(name);
	GIT_UNUSED(regexp);
	GIT_UNUSED(value);

	return config_error_readonly();
}

static int config_delete_multivar_readonly(git_config_backend *cfg, const char *name, const char *regexp)
{
	GIT_UNUSED(cfg);
	GIT_UNUSED(name);
	GIT_UNUSED(regexp);

	return config_error_readonly();
}

static int config_delete_readonly(git_config_backend *cfg, const char *name)
{
	GIT_UNUSED(cfg);
	GIT_UNUSED(name);

	return config_error_readonly();
}

static int config_lock_readonly(git_config_backend *_cfg)
{
	GIT_UNUSED(_cfg);

	return config_error_readonly();
}

static int config_unlock_readonly(git_config_backend *_cfg, int success)
{
	GIT_UNUSED(_cfg);
	GIT_UNUSED(success);

	return config_error_readonly();
}

static void backend_readonly_free(git_config_backend *_backend)
{
	diskfile_backend *backend = (diskfile_backend *)_backend;

	if (backend == NULL)
		return;

	refcounted_strmap_free(backend->header.values);
	git_mutex_free(&backend->header.values_mutex);
	git__free(backend);
}

static int config_readonly_open(git_config_backend *cfg, git_config_level_t level, const git_repository *repo)
{
	diskfile_readonly_backend *b = (diskfile_readonly_backend *) cfg;
	diskfile_backend *src = b->snapshot_from;
	diskfile_header *src_header = &src->header;
	refcounted_strmap *src_map;
	int error;

	if (!src_header->parent.readonly && (error = config_refresh(&src_header->parent)) < 0)
		return error;

	/* We're just copying data, don't care about the level or repo*/
	GIT_UNUSED(level);
	GIT_UNUSED(repo);

	if ((src_map = refcounted_strmap_take(src_header)) == NULL)
		return -1;
	b->header.values = src_map;

	return 0;
}

int git_config_file__snapshot(git_config_backend **out, diskfile_backend *in)
{
	diskfile_readonly_backend *backend;

	backend = git__calloc(1, sizeof(diskfile_readonly_backend));
	GITERR_CHECK_ALLOC(backend);

	backend->header.parent.version = GIT_CONFIG_BACKEND_VERSION;
	git_mutex_init(&backend->header.values_mutex);

	backend->snapshot_from = in;

	backend->header.parent.readonly = 1;
	backend->header.parent.version = GIT_CONFIG_BACKEND_VERSION;
	backend->header.parent.open = config_readonly_open;
	backend->header.parent.get = config_get;
	backend->header.parent.set = config_set_readonly;
	backend->header.parent.set_multivar = config_set_multivar_readonly;
	backend->header.parent.del = config_delete_readonly;
	backend->header.parent.del_multivar = config_delete_multivar_readonly;
	backend->header.parent.iterator = config_iterator_new;
	backend->header.parent.lock = config_lock_readonly;
	backend->header.parent.unlock = config_unlock_readonly;
	backend->header.parent.free = backend_readonly_free;

	*out = (git_config_backend *)backend;

	return 0;
}

static int reader_getchar_raw(struct reader *reader)
{
	int c;

	c = *reader->read_ptr++;

	/*
	Win 32 line breaks: if we find a \r\n sequence,
	return only the \n as a newline
	*/
	if (c == '\r' && *reader->read_ptr == '\n') {
		reader->read_ptr++;
		c = '\n';
	}

	if (c == '\n')
		reader->line_number++;

	if (c == 0) {
		reader->eof = 1;
		c = '\0';
	}

	return c;
}

#define SKIP_WHITESPACE (1 << 1)
#define SKIP_COMMENTS (1 << 2)

static int reader_getchar(struct reader *reader, int flags)
{
	const int skip_whitespace = (flags & SKIP_WHITESPACE);
	const int skip_comments = (flags & SKIP_COMMENTS);
	int c;

	assert(reader->read_ptr);

	do {
		c = reader_getchar_raw(reader);
	} while (c != '\n' && c != '\0' && skip_whitespace && git__isspace(c));

	if (skip_comments && (c == '#' || c == ';')) {
		do {
			c = reader_getchar_raw(reader);
		} while (c != '\n' && c != '\0');
	}

	return c;
}

/*
 * Read the next char, but don't move the reading pointer.
 */
static int reader_peek(struct reader *reader, int flags)
{
	void *old_read_ptr;
	int old_lineno, old_eof;
	int ret;

	assert(reader->read_ptr);

	old_read_ptr = reader->read_ptr;
	old_lineno = reader->line_number;
	old_eof = reader->eof;

	ret = reader_getchar(reader, flags);

	reader->read_ptr = old_read_ptr;
	reader->line_number = old_lineno;
	reader->eof = old_eof;

	return ret;
}

/*
 * Read and consume a line, returning it in newly-allocated memory.
 */
static char *reader_readline(struct reader *reader, bool skip_whitespace)
{
	char *line = NULL;
	char *line_src, *line_end;
	size_t line_len, alloc_len;

	line_src = reader->read_ptr;

	if (skip_whitespace) {
		/* Skip empty empty lines */
		while (git__isspace(*line_src))
			++line_src;
	}

	line_end = strchr(line_src, '\n');

	/* no newline at EOF */
	if (line_end == NULL)
		line_end = strchr(line_src, 0);

	line_len = line_end - line_src;

	if (GIT_ADD_SIZET_OVERFLOW(&alloc_len, line_len, 1) ||
		(line = git__malloc(alloc_len)) == NULL) {
		return NULL;
	}

	memcpy(line, line_src, line_len);

	do line[line_len] = '\0';
	while (line_len-- > 0 && git__isspace(line[line_len]));

	if (*line_end == '\n')
		line_end++;

	if (*line_end == '\0')
		reader->eof = 1;

	reader->line_number++;
	reader->read_ptr = line_end;

	return line;
}

/*
 * Consume a line, without storing it anywhere
 */
static void reader_consume_line(struct reader *reader)
{
	char *line_start, *line_end;

	line_start = reader->read_ptr;
	line_end = strchr(line_start, '\n');
	/* No newline at EOF */
	if(line_end == NULL){
		line_end = strchr(line_start, '\0');
	}

	if (*line_end == '\n')
		line_end++;

	if (*line_end == '\0')
		reader->eof = 1;

	reader->line_number++;
	reader->read_ptr = line_end;
}

GIT_INLINE(int) config_keychar(int c)
{
	return isalnum(c) || c == '-';
}

static int parse_section_header_ext(struct reader *reader, const char *line, const char *base_name, char **section_name)
{
	int c, rpos;
	char *first_quote, *last_quote;
	git_buf buf = GIT_BUF_INIT;
	size_t quoted_len, alloc_len, base_name_len = strlen(base_name);

	/*
	 * base_name is what came before the space. We should be at the
	 * first quotation mark, except for now, line isn't being kept in
	 * sync so we only really use it to calculate the length.
	 */

	first_quote = strchr(line, '"');
	if (first_quote == NULL) {
		set_parse_error(reader, 0, "Missing quotation marks in section header");
		goto end_error;
	}

	last_quote = strrchr(line, '"');
	quoted_len = last_quote - first_quote;

	if (quoted_len == 0) {
		set_parse_error(reader, 0, "Missing closing quotation mark in section header");
		goto end_error;
	}

	GITERR_CHECK_ALLOC_ADD(&alloc_len, base_name_len, quoted_len);
	GITERR_CHECK_ALLOC_ADD(&alloc_len, alloc_len, 2);

	if (git_buf_grow(&buf, alloc_len) < 0 ||
	    git_buf_printf(&buf, "%s.", base_name) < 0)
		goto end_error;

	rpos = 0;

	line = first_quote;
	c = line[++rpos];

	/*
	 * At the end of each iteration, whatever is stored in c will be
	 * added to the string. In case of error, jump to out
	 */
	do {

		switch (c) {
		case 0:
			set_parse_error(reader, 0, "Unexpected end-of-line in section header");
			goto end_error;

		case '"':
			goto end_parse;

		case '\\':
			c = line[++rpos];

			if (c == 0) {
				set_parse_error(reader, rpos, "Unexpected end-of-line in section header");
				goto end_error;
			}

		default:
			break;
		}

		git_buf_putc(&buf, (char)c);
		c = line[++rpos];
	} while (line + rpos < last_quote);

end_parse:
	if (git_buf_oom(&buf))
		goto end_error;

	if (line[rpos] != '"' || line[rpos + 1] != ']') {
		set_parse_error(reader, rpos, "Unexpected text after closing quotes");
		git_buf_free(&buf);
		return -1;
	}

	*section_name = git_buf_detach(&buf);
	return 0;

end_error:
	git_buf_free(&buf);

	return -1;
}

static int parse_section_header(struct reader *reader, char **section_out)
{
	char *name, *name_end;
	int name_length, c, pos;
	int result;
	char *line;
	size_t line_len;

	line = reader_readline(reader, true);
	if (line == NULL)
		return -1;

	/* find the end of the variable's name */
	name_end = strrchr(line, ']');
	if (name_end == NULL) {
		git__free(line);
		set_parse_error(reader, 0, "Missing ']' in section header");
		return -1;
	}

	GITERR_CHECK_ALLOC_ADD(&line_len, (size_t)(name_end - line), 1);
	name = git__malloc(line_len);
	GITERR_CHECK_ALLOC(name);

	name_length = 0;
	pos = 0;

	/* Make sure we were given a section header */
	c = line[pos++];
	assert(c == '[');

	c = line[pos++];

	do {
		if (git__isspace(c)){
			name[name_length] = '\0';
			result = parse_section_header_ext(reader, line, name, section_out);
			git__free(line);
			git__free(name);
			return result;
		}

		if (!config_keychar(c) && c != '.') {
			set_parse_error(reader, pos, "Unexpected character in header");
			goto fail_parse;
		}

		name[name_length++] = (char)git__tolower(c);

	} while ((c = line[pos++]) != ']');

	if (line[pos - 1] != ']') {
		set_parse_error(reader, pos, "Unexpected end of file");
		goto fail_parse;
	}

	git__free(line);

	name[name_length] = 0;
	*section_out = name;

	return 0;

fail_parse:
	git__free(line);
	git__free(name);
	return -1;
}

static int skip_bom(struct reader *reader)
{
	git_bom_t bom;
	int bom_offset = git_buf_text_detect_bom(&bom,
		&reader->buffer, reader->read_ptr - reader->buffer.ptr);

	if (bom == GIT_BOM_UTF8)
		reader->read_ptr += bom_offset;

	/* TODO: reference implementation is pretty stupid with BoM */

	return 0;
}

/*
	(* basic types *)
	digit = "0".."9"
	integer = digit { digit }
	alphabet = "a".."z" + "A" .. "Z"

	section_char = alphabet | "." | "-"
	extension_char = (* any character except newline *)
	any_char = (* any character *)
	variable_char = "alphabet" | "-"


	(* actual grammar *)
	config = { section }

	section = header { definition }

	header = "[" section [subsection | subsection_ext] "]"

	subsection = "." section
	subsection_ext = "\"" extension "\""

	section = section_char { section_char }
	extension = extension_char { extension_char }

	definition = variable_name ["=" variable_value] "\n"

	variable_name = variable_char { variable_char }
	variable_value = string | boolean | integer

	string = quoted_string | plain_string
	quoted_string = "\"" plain_string "\""
	plain_string = { any_char }

	boolean = boolean_true | boolean_false
	boolean_true = "yes" | "1" | "true" | "on"
	boolean_false = "no" | "0" | "false" | "off"
*/

static int strip_comments(char *line, int in_quotes)
{
	int quote_count = in_quotes, backslash_count = 0;
	char *ptr;

	for (ptr = line; *ptr; ++ptr) {
		if (ptr[0] == '"' && ptr > line && ptr[-1] != '\\')
			quote_count++;

		if ((ptr[0] == ';' || ptr[0] == '#') &&
			(quote_count % 2) == 0 &&
			(backslash_count % 2) == 0) {
			ptr[0] = '\0';
			break;
		}

		if (ptr[0] == '\\')
			backslash_count++;
		else
			backslash_count = 0;
	}

	/* skip any space at the end */
	while (ptr > line && git__isspace(ptr[-1])) {
		ptr--;
	}
	ptr[0] = '\0';

	return quote_count;
}

static int included_path(git_buf *out, const char *dir, const char *path)
{
	/* From the user's home */
	if (path[0] == '~' && path[1] == '/')
		return git_sysdir_expand_global_file(out, &path[1]);

	return git_path_join_unrooted(out, path, dir, NULL);
}

static const char *escapes = "ntb\"\\";
static const char *escaped = "\n\t\b\"\\";

/* Escape the values to write them to the file */
static char *escape_value(const char *ptr)
{
	git_buf buf;
	size_t len;
	const char *esc;

	assert(ptr);

	len = strlen(ptr);
	if (!len)
		return git__calloc(1, sizeof(char));

	if (git_buf_init(&buf, len) < 0)
		return NULL;

	while (*ptr != '\0') {
		if ((esc = strchr(escaped, *ptr)) != NULL) {
			git_buf_putc(&buf, '\\');
			git_buf_putc(&buf, escapes[esc - escaped]);
		} else {
			git_buf_putc(&buf, *ptr);
		}
		ptr++;
	}

	if (git_buf_oom(&buf)) {
		git_buf_free(&buf);
		return NULL;
	}

	return git_buf_detach(&buf);
}

/* '\"' -> '"' etc */
static int unescape_line(
	char **out, bool *is_multi, const char *ptr, int quote_count)
{
	char *str, *fixed, *esc;
	size_t ptr_len = strlen(ptr), alloc_len;

	*is_multi = false;

	if (GIT_ADD_SIZET_OVERFLOW(&alloc_len, ptr_len, 1) ||
		(str = git__malloc(alloc_len)) == NULL) {
		return -1;
	}

	fixed = str;

	while (*ptr != '\0') {
		if (*ptr == '"') {
			quote_count++;
		} else if (*ptr != '\\') {
			*fixed++ = *ptr;
		} else {
			/* backslash, check the next char */
			ptr++;
			/* if we're at the end, it's a multiline, so keep the backslash */
			if (*ptr == '\0') {
				*is_multi = true;
				goto done;
			}
			if ((esc = strchr(escapes, *ptr)) != NULL) {
				*fixed++ = escaped[esc - escapes];
			} else {
				git__free(str);
				giterr_set(GITERR_CONFIG, "invalid escape at %s", ptr);
				return -1;
			}
		}
		ptr++;
	}

done:
	*fixed = '\0';
	*out = str;

	return 0;
}

static int parse_multiline_variable(struct reader *reader, git_buf *value, int in_quotes)
{
	char *line = NULL, *proc_line = NULL;
	int quote_count;
	bool multiline;

	/* Check that the next line exists */
	line = reader_readline(reader, false);
	if (line == NULL)
		return -1;

	/* We've reached the end of the file, there is no continuation.
	 * (this is not an error).
	 */
	if (line[0] == '\0') {
		git__free(line);
		return 0;
	}

	quote_count = strip_comments(line, !!in_quotes);

	/* If it was just a comment, pretend it didn't exist */
	if (line[0] == '\0') {
		git__free(line);
		return parse_multiline_variable(reader, value, quote_count);
		/* TODO: unbounded recursion. This **could** be exploitable */
	}

	if (unescape_line(&proc_line, &multiline, line, in_quotes) < 0) {
		git__free(line);
		return -1;
	}
	/* add this line to the multiline var */

	git_buf_puts(value, proc_line);
	git__free(line);
	git__free(proc_line);

	/*
	 * If we need to continue reading the next line, let's just
	 * keep putting stuff in the buffer
	 */
	if (multiline)
		return parse_multiline_variable(reader, value, quote_count);

	return 0;
}

GIT_INLINE(bool) is_namechar(char c)
{
	return isalnum(c) || c == '-';
}

static int parse_name(
	char **name, const char **value, struct reader *reader, const char *line)
{
	const char *name_end = line, *value_start;

	*name = NULL;
	*value = NULL;

	while (*name_end && is_namechar(*name_end))
		name_end++;

	if (line == name_end) {
		set_parse_error(reader, 0, "Invalid configuration key");
		return -1;
	}

	value_start = name_end;

	while (*value_start && git__isspace(*value_start))
		value_start++;

	if (*value_start == '=') {
		*value = value_start + 1;
	} else if (*value_start) {
		set_parse_error(reader, 0, "Invalid configuration key");
		return -1;
	}

	if ((*name = git__strndup(line, name_end - line)) == NULL)
		return -1;

	return 0;
}

static int parse_variable(struct reader *reader, char **var_name, char **var_value)
{
	const char *value_start = NULL;
	char *line;
	int quote_count;
	bool multiline;

	line = reader_readline(reader, true);
	if (line == NULL)
		return -1;

	quote_count = strip_comments(line, 0);

	/* If there is no value, boolean true is assumed */
	*var_value = NULL;

	if (parse_name(var_name, &value_start, reader, line) < 0)
		goto on_error;

	/*
	 * Now, let's try to parse the value
	 */
	if (value_start != NULL) {
		while (git__isspace(value_start[0]))
			value_start++;

		if (unescape_line(var_value, &multiline, value_start, 0) < 0)
			goto on_error;

		if (multiline) {
			git_buf multi_value = GIT_BUF_INIT;
			git_buf_attach(&multi_value, *var_value, 0);

			if (parse_multiline_variable(reader, &multi_value, quote_count) < 0 ||
				git_buf_oom(&multi_value)) {
				git_buf_free(&multi_value);
				goto on_error;
			}

			*var_value = git_buf_detach(&multi_value);
		}
	}

	git__free(line);
	return 0;

on_error:
	git__free(*var_name);
	git__free(line);
	return -1;
}

static int config_parse(
	struct reader *reader,
	int (*on_section)(struct reader *reader, const char *current_section, const char *line, size_t line_len, void *data),
	int (*on_variable)(struct reader *reader, const char *current_section, char *var_name, char *var_value, const char *line, size_t line_len, void *data),
	int (*on_comment)(struct reader *reader, const char *line, size_t line_len, void *data),
	int (*on_eof)(struct reader *reader, const char *current_section, void *data),
	void *data)
{
	char *current_section = NULL, *var_name, *var_value, *line_start;
	char c;
	size_t line_len;
	int result = 0;

	skip_bom(reader);

	while (result == 0 && !reader->eof) {
		line_start = reader->read_ptr;

		c = reader_peek(reader, SKIP_WHITESPACE);

		switch (c) {
		case '\0': /* EOF when peeking, set EOF in the reader to exit the loop */
			reader->eof = 1;
			break;

		case '[': /* section header, new section begins */
			git__free(current_section);
			current_section = NULL;

			if ((result = parse_section_header(reader, &current_section)) == 0 && on_section) {
				line_len = reader->read_ptr - line_start;
				result = on_section(reader, current_section, line_start, line_len, data);
			}
			break;

		case '\n': /* comment or whitespace-only */
		case ';':
		case '#':
			reader_consume_line(reader);

			if (on_comment) {
				line_len = reader->read_ptr - line_start;
				result = on_comment(reader, line_start, line_len, data);
			}
			break;

		default: /* assume variable declaration */
			if ((result = parse_variable(reader, &var_name, &var_value)) == 0 && on_variable) {
				line_len = reader->read_ptr - line_start;
				result = on_variable(reader, current_section, var_name, var_value, line_start, line_len, data);
			}
			break;
		}
	}

	if (on_eof)
		result = on_eof(reader, current_section, data);

	git__free(current_section);
	return result;
}

struct parse_data {
	const git_repository *repo;
	const char *file_path;
	git_strmap *values;
	git_config_level_t level;
	int depth;
};

static int parse_include(struct reader *reader,
	struct parse_data *parse_data, const char *file)
{
	struct config_file *include;
	git_buf path = GIT_BUF_INIT;
	char *dir;
	int result;

	if ((result = git_path_dirname_r(&path, reader->file->path)) < 0)
		return result;

	dir = git_buf_detach(&path);
	result = included_path(&path, dir, file);
	git__free(dir);

	if (result < 0)
		return result;

	include = git_array_alloc(reader->file->includes);
	memset(include, 0, sizeof(*include));
	git_array_init(include->includes);
	include->path = git_buf_detach(&path);

	result = config_read(parse_data->values, parse_data->repo,
		include, parse_data->level, parse_data->depth+1);

	if (result == GIT_ENOTFOUND) {
		giterr_clear();
		result = 0;
	}

	return result;
}

static int do_match_gitdir(
	int *matches,
	const git_repository *repo,
	const char *cfg_file,
	const char *value,
	bool case_insensitive)
{
	git_buf path = GIT_BUF_INIT;
	int error, fnmatch_flags;

	if (value[0] == '.' && git_path_is_dirsep(value[1])) {
		git_path_dirname_r(&path, cfg_file);
		git_buf_joinpath(&path, path.ptr, value + 2);
	} else if (value[0] == '~' && git_path_is_dirsep(value[1]))
		git_sysdir_expand_global_file(&path, value + 1);
	else if (!git_path_is_absolute(value))
		git_buf_joinpath(&path, "**", value);
	else
		git_buf_sets(&path, value);

	if (git_buf_oom(&path)) {
		error = -1;
		goto out;
	}

	if (git_path_is_dirsep(value[strlen(value) - 1]))
		git_buf_puts(&path, "**");

	fnmatch_flags = FNM_PATHNAME|FNM_LEADING_DIR;
	if (case_insensitive)
		fnmatch_flags |= FNM_IGNORECASE;

	if ((error = p_fnmatch(path.ptr, git_repository_path(repo), fnmatch_flags)) < 0)
		goto out;

	*matches = (error == 0);

out:
	git_buf_free(&path);
	return error;
}

static int conditional_match_gitdir(
	int *matches,
	const git_repository *repo,
	const char *cfg_file,
	const char *value)
{
	return do_match_gitdir(matches, repo, cfg_file, value, false);
}

static int conditional_match_gitdir_i(
	int *matches,
	const git_repository *repo,
	const char *cfg_file,
	const char *value)
{
	return do_match_gitdir(matches, repo, cfg_file, value, true);
}

static const struct {
	const char *prefix;
	int (*matches)(int *matches, const git_repository *repo, const char *cfg, const char *value);
} conditions[] = {
	{ "gitdir:", conditional_match_gitdir },
	{ "gitdir/i:", conditional_match_gitdir_i }
};

static int parse_conditional_include(struct reader *reader,
	struct parse_data *parse_data, const char *section, const char *file)
{
	char *condition;
	size_t i;
	int error = 0, matches;

	if (!parse_data->repo)
		return 0;

	condition = git__substrdup(section + strlen("includeIf."),
				   strlen(section) - strlen("includeIf.") - strlen(".path"));

	for (i = 0; i < ARRAY_SIZE(conditions); i++) {
		if (git__prefixcmp(condition, conditions[i].prefix))
			continue;

		if ((error = conditions[i].matches(&matches,
						   parse_data->repo,
						   parse_data->file_path,
						   condition + strlen(conditions[i].prefix))) < 0)
			break;

		if (matches)
			error = parse_include(reader, parse_data, file);

		break;
	}

	git__free(condition);
	return error;
}

static int read_on_variable(
	struct reader *reader,
	const char *current_section,
	char *var_name,
	char *var_value,
	const char *line,
	size_t line_len,
	void *data)
{
	struct parse_data *parse_data = (struct parse_data *)data;
	git_buf buf = GIT_BUF_INIT;
	cvar_t *var;
	int result = 0;

	GIT_UNUSED(line);
	GIT_UNUSED(line_len);

	git__strtolower(var_name);
	git_buf_printf(&buf, "%s.%s", current_section, var_name);
	git__free(var_name);

	if (git_buf_oom(&buf)) {
		git__free(var_value);
		return -1;
	}

	var = git__calloc(1, sizeof(cvar_t));
	GITERR_CHECK_ALLOC(var);
	var->entry = git__calloc(1, sizeof(git_config_entry));
	GITERR_CHECK_ALLOC(var->entry);

	var->entry->name = git_buf_detach(&buf);
	var->entry->value = var_value;
	var->entry->level = parse_data->level;
	var->included = !!parse_data->depth;

	if ((result = append_entry(parse_data->values, var)) < 0)
		return result;

	result = 0;

	/* Add or append the new config option */
	if (!git__strcmp(var->entry->name, "include.path"))
		result = parse_include(reader, parse_data, var->entry->value);
	else if (!git__prefixcmp(var->entry->name, "includeif.") &&
	         !git__suffixcmp(var->entry->name, ".path"))
		result = parse_conditional_include(reader, parse_data,
						   var->entry->name, var->entry->value);


	return result;
}

static int config_read(
	git_strmap *values,
	const git_repository *repo,
	struct config_file *file,
	git_config_level_t level,
	int depth)
{
	struct parse_data parse_data;
	struct reader reader;
	int error;

	if (depth >= MAX_INCLUDE_DEPTH) {
		giterr_set(GITERR_CONFIG, "maximum config include depth reached");
		return -1;
	}

	git_buf_init(&reader.buffer, 0);

	if ((error = git_futils_readbuffer(&reader.buffer, file->path)) < 0)
		goto out;

	if ((error = git_hash_buf(&file->checksum, reader.buffer.ptr, reader.buffer.size)) < 0)
		goto out;

	/* Initialize the reading position */
	reader.file = file;
	reader.line_number = 0;
	reader.read_ptr = reader.buffer.ptr;
	reader.eof = 0;

	/* If the file is empty, there's nothing for us to do */
	if (*reader.read_ptr == '\0')
		goto out;

	parse_data.repo = repo;
	parse_data.file_path = file->path;
	parse_data.values = values;
	parse_data.level = level;
	parse_data.depth = depth;

	error = config_parse(&reader, NULL, read_on_variable, NULL, NULL, &parse_data);

out:
	git_buf_free(&reader.buffer);
	return error;
}

static int write_section(git_buf *fbuf, const char *key)
{
	int result;
	const char *dot;
	git_buf buf = GIT_BUF_INIT;

	/* All of this just for [section "subsection"] */
	dot = strchr(key, '.');
	git_buf_putc(&buf, '[');
	if (dot == NULL) {
		git_buf_puts(&buf, key);
	} else {
		char *escaped;
		git_buf_put(&buf, key, dot - key);
		escaped = escape_value(dot + 1);
		GITERR_CHECK_ALLOC(escaped);
		git_buf_printf(&buf, " \"%s\"", escaped);
		git__free(escaped);
	}
	git_buf_puts(&buf, "]\n");

	if (git_buf_oom(&buf))
		return -1;

	result = git_buf_put(fbuf, git_buf_cstr(&buf), buf.size);
	git_buf_free(&buf);

	return result;
}

static const char *quotes_for_value(const char *value)
{
	const char *ptr;

	if (value[0] == ' ' || value[0] == '\0')
		return "\"";

	for (ptr = value; *ptr; ++ptr) {
		if (*ptr == ';' || *ptr == '#')
			return "\"";
	}

	if (ptr[-1] == ' ')
		return "\"";

	return "";
}

struct write_data {
	git_buf *buf;
	git_buf buffered_comment;
	unsigned int in_section : 1,
		preg_replaced : 1;
	const char *orig_section;
	const char *section;
	const char *orig_name;
	const char *name;
	const regex_t *preg;
	const char *value;
};

static int write_line_to(git_buf *buf, const char *line, size_t line_len)
{
	int result = git_buf_put(buf, line, line_len);

	if (!result && line_len && line[line_len-1] != '\n')
		result = git_buf_printf(buf, "\n");

	return result;
}

static int write_line(struct write_data *write_data, const char *line, size_t line_len)
{
	return write_line_to(write_data->buf, line, line_len);
}

static int write_value(struct write_data *write_data)
{
	const char *q;
	int result;

	q = quotes_for_value(write_data->value);
	result = git_buf_printf(write_data->buf,
		"\t%s = %s%s%s\n", write_data->orig_name, q, write_data->value, q);

	/* If we are updating a single name/value, we're done.  Setting `value`
	 * to `NULL` will prevent us from trying to write it again later (in
	 * `write_on_section`) if we see the same section repeated.
	 */
	if (!write_data->preg)
		write_data->value = NULL;

	return result;
}

static int write_on_section(
	struct reader *reader,
	const char *current_section,
	const char *line,
	size_t line_len,
	void *data)
{
	struct write_data *write_data = (struct write_data *)data;
	int result = 0;

	GIT_UNUSED(reader);

	/* If we were previously in the correct section (but aren't anymore)
	 * and haven't written our value (for a simple name/value set, not
	 * a multivar), then append it to the end of the section before writing
	 * the new one.
	 */
	if (write_data->in_section && !write_data->preg && write_data->value)
		result = write_value(write_data);

	write_data->in_section = strcmp(current_section, write_data->section) == 0;

	/*
	 * If there were comments just before this section, dump them as well.
	 */
	if (!result) {
		result = git_buf_put(write_data->buf, write_data->buffered_comment.ptr, write_data->buffered_comment.size);
		git_buf_clear(&write_data->buffered_comment);
	}

	if (!result)
		result = write_line(write_data, line, line_len);

	return result;
}

static int write_on_variable(
	struct reader *reader,
	const char *current_section,
	char *var_name,
	char *var_value,
	const char *line,
	size_t line_len,
	void *data)
{
	struct write_data *write_data = (struct write_data *)data;
	bool has_matched = false;
	int error;

	GIT_UNUSED(reader);
	GIT_UNUSED(current_section);

	/*
	 * If there were comments just before this variable, let's dump them as well.
	 */
	if ((error = git_buf_put(write_data->buf, write_data->buffered_comment.ptr, write_data->buffered_comment.size)) < 0)
		return error;

	git_buf_clear(&write_data->buffered_comment);

	/* See if we are to update this name/value pair; first examine name */
	if (write_data->in_section &&
		strcasecmp(write_data->name, var_name) == 0)
		has_matched = true;

	/* If we have a regex to match the value, see if it matches */
	if (has_matched && write_data->preg != NULL)
		has_matched = (regexec(write_data->preg, var_value, 0, NULL, 0) == 0);

	git__free(var_name);
	git__free(var_value);

	/* If this isn't the name/value we're looking for, simply dump the
	 * existing data back out and continue on.
	 */
	if (!has_matched)
		return write_line(write_data, line, line_len);

	write_data->preg_replaced = 1;

	/* If value is NULL, we are deleting this value; write nothing. */
	if (!write_data->value)
		return 0;

	return write_value(write_data);
}

static int write_on_comment(struct reader *reader, const char *line, size_t line_len, void *data)
{
	struct write_data *write_data;

	GIT_UNUSED(reader);

	write_data = (struct write_data *)data;
	return write_line_to(&write_data->buffered_comment, line, line_len);
}

static int write_on_eof(
	struct reader *reader, const char *current_section, void *data)
{
	struct write_data *write_data = (struct write_data *)data;
	int result = 0;

	GIT_UNUSED(reader);

	/*
	 * If we've buffered comments when reaching EOF, make sure to dump them.
	 */
	if ((result = git_buf_put(write_data->buf, write_data->buffered_comment.ptr, write_data->buffered_comment.size)) < 0)
		return result;

	/* If we are at the EOF and have not written our value (again, for a
	 * simple name/value set, not a multivar) then we have never seen the
	 * section in question and should create a new section and write the
	 * value.
	 */
	if ((!write_data->preg || !write_data->preg_replaced) && write_data->value) {
		/* write the section header unless we're already in it */
		if (!current_section || strcmp(current_section, write_data->section))
			result = write_section(write_data->buf, write_data->orig_section);

		if (!result)
			result = write_value(write_data);
	}

	return result;
}

/*
 * This is pretty much the parsing, except we write out anything we don't have
 */
static int config_write(diskfile_backend *cfg, const char *orig_key, const char *key, const regex_t *preg, const char* value)
{
	int result;
	char *orig_section, *section, *orig_name, *name, *ldot;
	git_filebuf file = GIT_FILEBUF_INIT;
	git_buf buf = GIT_BUF_INIT;
	struct reader reader;
	struct write_data write_data;

	memset(&reader, 0, sizeof(reader));
	git_buf_init(&reader.buffer, 0);
	reader.file = &cfg->file;

	if (cfg->locked) {
		result = git_buf_puts(&reader.buffer, git_buf_cstr(&cfg->locked_content));
	} else {
		/* Lock the file */
		if ((result = git_filebuf_open(
			     &file, cfg->file.path, GIT_FILEBUF_HASH_CONTENTS, GIT_CONFIG_FILE_MODE)) < 0) {
			git_buf_free(&reader.buffer);
			return result;
		}

		/* We need to read in our own config file */
		result = git_futils_readbuffer(&reader.buffer, cfg->file.path);
	}

	/* Initialise the reading position */
	if (result == GIT_ENOTFOUND) {
		reader.read_ptr = NULL;
		reader.eof = 1;
		git_buf_clear(&reader.buffer);
	} else if (result == 0) {
		reader.read_ptr = reader.buffer.ptr;
		reader.eof = 0;
	} else {
		git_filebuf_cleanup(&file);
		return -1; /* OS error when reading the file */
	}

	ldot = strrchr(key, '.');
	name = ldot + 1;
	section = git__strndup(key, ldot - key);
	GITERR_CHECK_ALLOC(section);

	ldot = strrchr(orig_key, '.');
	orig_name = ldot + 1;
	orig_section = git__strndup(orig_key, ldot - orig_key);
	GITERR_CHECK_ALLOC(orig_section);

	write_data.buf = &buf;
	git_buf_init(&write_data.buffered_comment, 0);
	write_data.orig_section = orig_section;
	write_data.section = section;
	write_data.in_section = 0;
	write_data.preg_replaced = 0;
	write_data.orig_name = orig_name;
	write_data.name = name;
	write_data.preg = preg;
	write_data.value = value;

	result = config_parse(&reader, write_on_section, write_on_variable, write_on_comment, write_on_eof, &write_data);
	git__free(section);
	git__free(orig_section);
	git_buf_free(&write_data.buffered_comment);

	if (result < 0) {
		git_filebuf_cleanup(&file);
		goto done;
	}

	if (cfg->locked) {
		size_t len = buf.asize;
		/* Update our copy with the modified contents */
		git_buf_free(&cfg->locked_content);
		git_buf_attach(&cfg->locked_content, git_buf_detach(&buf), len);
	} else {
		git_filebuf_write(&file, git_buf_cstr(&buf), git_buf_len(&buf));
		result = git_filebuf_commit(&file);
	}

done:
	git_buf_free(&buf);
	git_buf_free(&reader.buffer);
	return result;
}<|MERGE_RESOLUTION|>--- conflicted
+++ resolved
@@ -120,13 +120,8 @@
 	diskfile_backend *snapshot_from;
 } diskfile_readonly_backend;
 
-<<<<<<< HEAD
 static int config_read(git_strmap *values, const git_repository *repo, struct config_file *file, git_config_level_t level, int depth);
-static int config_write(diskfile_backend *cfg, const char *key, const regex_t *preg, const char *value);
-=======
-static int config_read(git_strmap *values, struct config_file *file, git_config_level_t level, int depth);
 static int config_write(diskfile_backend *cfg, const char *orig_key, const char *key, const regex_t *preg, const char *value);
->>>>>>> 990d2b85
 static char *escape_value(const char *ptr);
 
 int git_config_file__snapshot(git_config_backend **out, diskfile_backend *in);
